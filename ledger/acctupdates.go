// Copyright (C) 2019-2020 Algorand, Inc.
// This file is part of go-algorand
//
// go-algorand is free software: you can redistribute it and/or modify
// it under the terms of the GNU Affero General Public License as
// published by the Free Software Foundation, either version 3 of the
// License, or (at your option) any later version.
//
// go-algorand is distributed in the hope that it will be useful,
// but WITHOUT ANY WARRANTY; without even the implied warranty of
// MERCHANTABILITY or FITNESS FOR A PARTICULAR PURPOSE.  See the
// GNU Affero General Public License for more details.
//
// You should have received a copy of the GNU Affero General Public License
// along with go-algorand.  If not, see <https://www.gnu.org/licenses/>.

package ledger

import (
	"container/heap"
	"context"
	"database/sql"
	"encoding/hex"
	"fmt"
	"io"
	"os"
	"path/filepath"
	"sort"
	"strconv"
	"sync"
	"time"

	"github.com/algorand/go-deadlock"

	"github.com/algorand/go-algorand/config"
	"github.com/algorand/go-algorand/crypto"
	"github.com/algorand/go-algorand/crypto/merkletrie"
	"github.com/algorand/go-algorand/data/basics"
	"github.com/algorand/go-algorand/data/bookkeeping"
	"github.com/algorand/go-algorand/data/transactions"
	"github.com/algorand/go-algorand/logging"
	"github.com/algorand/go-algorand/logging/telemetryspec"
	"github.com/algorand/go-algorand/protocol"
	"github.com/algorand/go-algorand/util/db"
)

const (
	// balancesFlushInterval defines how frequently we want to flush our balances to disk.
	balancesFlushInterval = 5 * time.Second
	// pendingDeltasFlushThreshold is the deltas count threshold above we flush the pending balances regardless of the flush interval.
	pendingDeltasFlushThreshold = 128
	// trieRebuildAccountChunkSize defines the number of accounts that would get read at a single chunk
	// before added to the trie during trie construction
	trieRebuildAccountChunkSize = 16384
	// trieRebuildCommitFrequency defines the number of accounts that would get added before we call evict to commit the changes and adjust the memory cache.
	trieRebuildCommitFrequency = 65536
	// trieAccumulatedChangesFlush defines the number of pending changes that would be applied to the merkle trie before
	// we attempt to commit them to disk while writing a batch of rounds balances to disk.
	trieAccumulatedChangesFlush = 256
)

// trieCachedNodesCount defines how many balances trie nodes we would like to keep around in memory.
// value was calibrated using BenchmarkCalibrateCacheNodeSize
var trieCachedNodesCount = 9000

// A modifiedAccount represents an account that has been modified since
// the persistent state stored in the account DB (i.e., in the range of
// rounds covered by the accountUpdates tracker).
type modifiedAccount struct {
	// data stores the most recent AccountData for this modified
	// account.
	data basics.AccountData

	// ndelta keeps track of how many times this account appears in
	// accountUpdates.deltas.  This is used to evict modifiedAccount
	// entries when all changes to an account have been reflected in
	// the account DB, and no outstanding modifications remain.
	ndeltas int
}

type modifiedCreatable struct {
	// Type of the creatable: app or asset
	ctype basics.CreatableType

	// Created if true, deleted if false
	created bool

	// creator of the app/asset
	creator basics.Address

	// Keeps track of how many times this app/asset appears in
	// accountUpdates.creatableDeltas
	ndeltas int
}

type accountUpdates struct {
	// constant variables ( initialized on initialize, and never changed afterward )

	// initAccounts specifies initial account values for database.
	initAccounts map[basics.Address]basics.AccountData

	// initProto specifies the initial consensus parameters.
	initProto config.ConsensusParams

	// dbDirectory is the directory where the ledger and block sql file resides as well as the parent directroy for the catchup files to be generated
	dbDirectory string

	// catchpointInterval is the configured interval at which the accountUpdates would generate catchpoint labels and catchpoint files.
	catchpointInterval uint64

	// archivalLedger determines whether the associated ledger was configured as archival ledger or not.
	archivalLedger bool

	// catchpointFileHistoryLength defines how many catchpoint files we want to store back.
	// 0 means don't store any, -1 mean unlimited and positive number suggest the number of most recent catchpoint files.
	catchpointFileHistoryLength int

	// vacuumOnStartup controls whether the accounts database would get vacuumed on startup.
	vacuumOnStartup bool

	// dynamic variables

	// Connection to the database.
	dbs dbPair

	// Prepared SQL statements for fast accounts DB lookups.
	accountsq *accountsDbQueries

	// dbRound is always exactly accountsRound(),
	// cached to avoid SQL queries.
	dbRound basics.Round

	// deltas stores updates for every round after dbRound.
	deltas []map[basics.Address]accountDelta

	// accounts stores the most recent account state for every
	// address that appears in deltas.
	accounts map[basics.Address]modifiedAccount

	// creatableDeltas stores creatable updates for every round after dbRound.
	creatableDeltas []map[basics.CreatableIndex]modifiedCreatable

	// creatables stores the most recent state for every creatable that
	// appears in creatableDeltas
	creatables map[basics.CreatableIndex]modifiedCreatable

	// protos stores consensus parameters dbRound and every
	// round after it; i.e., protos is one longer than deltas.
	protos []config.ConsensusParams

	// totals stores the totals for dbRound and every round after it;
	// i.e., totals is one longer than deltas.
	roundTotals []AccountTotals

	// roundDigest stores the digest of the block for every round starting with dbRound and every round after it.
	roundDigest []crypto.Digest

	// log copied from ledger
	log logging.Logger

	// lastFlushTime is the time we last flushed updates to
	// the accounts DB (bumping dbRound).
	lastFlushTime time.Time

	// ledger is the source ledger, which is used to syncronize
	// the rounds at which we need to flush the balances to disk
	// in favor of the catchpoint to be generated.
	ledger ledgerForTracker

	// The Trie tracking the current account balances. Always matches the balances that were
	// written to the database.
	balancesTrie *merkletrie.Trie

	// The last catchpoint label that was writted to the database. Should always align with what's in the database.
	// note that this is the last catchpoint *label* and not the catchpoint file.
	lastCatchpointLabel string

	// catchpointWriting help to syncronize the catchpoint file writing. When this channel is closed, no writting is going on.
	// the channel is non-closed while writing the current accounts state to disk.
	catchpointWriting chan struct{}

	// catchpointSlowWriting suggest to the accounts writer that it should finish writing up the catchpoint file ASAP.
	// when this channel is closed, the accounts writer would try and complete the writing as soon as possible.
	// otherwise, it would take it's time and perform periodic sleeps between chunks processing.
	catchpointSlowWriting chan struct{}

	// ctx is the context for the committing go-routine. It's also used as the "parent" of the catchpoint generation operation.
	ctx context.Context

	// ctxCancel is the canceling function for canceling the commiting go-routine ( i.e. signaling the commiting go-routine that it's time to abort )
	ctxCancel context.CancelFunc

	// deltasAccum stores the accumulated deltas for every round starting dbRound-1.
	deltasAccum []int

	// committedOffset is the offset at which we'd like to persist all the previous account information to disk.
	committedOffset chan deferedCommit

	// accountsMu is the syncronization mutex for accessing the various non-static varaibles.
	accountsMu deadlock.RWMutex

	// accountsWriting provides syncronization around the background writing of account balances.
	accountsWriting sync.WaitGroup

	// commitSyncerClosed is the blocking channel for syncronizing closing the commitSyncer goroutine. Once it's closed, the
	// commitSyncer can be assumed to have aborted.
	commitSyncerClosed chan struct{}
}

type deferedCommit struct {
	offset   uint64
	dbRound  basics.Round
	lookback basics.Round
}

// initialize initializes the accountUpdates structure
func (au *accountUpdates) initialize(cfg config.Local, dbPathPrefix string, genesisProto config.ConsensusParams, genesisAccounts map[basics.Address]basics.AccountData) {
	au.initProto = genesisProto
	au.initAccounts = genesisAccounts
	au.dbDirectory = filepath.Dir(dbPathPrefix)
	au.archivalLedger = cfg.Archival
	switch cfg.CatchpointTracking {
	case -1:
		au.catchpointInterval = 0
	default:
		// give a warning, then fall thought
		logging.Base().Warnf("accountUpdates: the CatchpointTracking field in the config.json file contains an invalid value (%d). The default value of 0 would be used instead.", cfg.CatchpointTracking)
		fallthrough
	case 0:
		if au.archivalLedger {
			au.catchpointInterval = cfg.CatchpointInterval
		} else {
			au.catchpointInterval = 0
		}
	case 1:
		au.catchpointInterval = cfg.CatchpointInterval
	}

	au.catchpointFileHistoryLength = cfg.CatchpointFileHistoryLength
	if cfg.CatchpointFileHistoryLength < -1 {
		au.catchpointFileHistoryLength = -1
	}
	au.vacuumOnStartup = cfg.OptimizeAccountsDatabaseOnStartup
	// initialize the commitSyncerClosed with a closed channel ( since the commitSyncer go-routine is not active )
	au.commitSyncerClosed = make(chan struct{})
	close(au.commitSyncerClosed)
}

// loadFromDisk is the 2nd level initialization, and is required before the accountUpdates becomes functional
// The close function is expected to be call in pair with loadFromDisk
func (au *accountUpdates) loadFromDisk(l ledgerForTracker) error {
	au.accountsMu.Lock()
	defer au.accountsMu.Unlock()
	var writingCatchpointRound uint64
	lastBalancesRound, lastestBlockRound, err := au.initializeFromDisk(l)

	if err != nil {
		return err
	}

	var writingCatchpointDigest crypto.Digest

	writingCatchpointRound, _, err = au.accountsq.readCatchpointStateUint64(context.Background(), catchpointStateWritingCatchpoint)
	if err != nil {
		return err
	}

	writingCatchpointDigest, err = au.initializeCaches(lastBalancesRound, lastestBlockRound, basics.Round(writingCatchpointRound))
	if err != nil {
		return err
	}

	if writingCatchpointRound != 0 && au.catchpointInterval != 0 {
		au.generateCatchpoint(basics.Round(writingCatchpointRound), au.lastCatchpointLabel, writingCatchpointDigest, time.Duration(0))
	}

	return nil
}

// waitAccountsWriting waits for all the pending ( or current ) account writing to be completed.
func (au *accountUpdates) waitAccountsWriting() {
	au.accountsWriting.Wait()
}

// close closes the accountUpdates, waiting for all the child go-routine to complete
func (au *accountUpdates) close() {
	if au.ctxCancel != nil {
		au.ctxCancel()
	}
	au.waitAccountsWriting()
	// this would block until the commitSyncerClosed channel get closed.
	<-au.commitSyncerClosed
}

// IsWritingCatchpointFile returns true when a catchpoint file is being generated. The function is used by the catchup service
// to avoid memory pressure until the catchpoint file writing is complete.
func (au *accountUpdates) IsWritingCatchpointFile() bool {
	au.accountsMu.Lock()
	defer au.accountsMu.Unlock()
	// if we're still writing the previous balances, we can't move forward yet.
	select {
	case <-au.catchpointWriting:
		// the channel catchpointWriting is currently closed, meaning that we're currently not writing any
		// catchpoint file.
		return false
	default:
		return true
	}
}

// Lookup returns the accound data for a given address at a given round. The withRewards indicates whether the
// rewards should be added to the AccountData before returning. Note that the function doesn't update the account with the rewards,
// even while it could return the AccoutData which represent the "rewarded" account data.
func (au *accountUpdates) Lookup(rnd basics.Round, addr basics.Address, withRewards bool) (data basics.AccountData, err error) {
	au.accountsMu.RLock()
	defer au.accountsMu.RUnlock()
	return au.lookupImpl(rnd, addr, withRewards)
}

// ListAssets lists the assets by their asset index, limiting to the first maxResults
func (au *accountUpdates) ListAssets(maxAssetIdx basics.AssetIndex, maxResults uint64) ([]basics.CreatableLocator, error) {
	return au.listCreatables(basics.CreatableIndex(maxAssetIdx), maxResults, basics.AssetCreatable)
}

// ListApplications lists the application by their app index, limiting to the first maxResults
func (au *accountUpdates) ListApplications(maxAppIdx basics.AppIndex, maxResults uint64) ([]basics.CreatableLocator, error) {
	return au.listCreatables(basics.CreatableIndex(maxAppIdx), maxResults, basics.AppCreatable)
}

// listCreatables lists the application/asset by their app/asset index, limiting to the first maxResults
func (au *accountUpdates) listCreatables(maxCreatableIdx basics.CreatableIndex, maxResults uint64, ctype basics.CreatableType) ([]basics.CreatableLocator, error) {
	au.accountsMu.RLock()
	defer au.accountsMu.RUnlock()

	// Sort indices for creatables that have been created/deleted. If this
	// turns out to be too inefficient, we could keep around a heap of
	// created/deleted asset indices in memory.
	keys := make([]basics.CreatableIndex, 0, len(au.creatables))
	for cidx, delta := range au.creatables {
		if delta.ctype != ctype {
			continue
		}
		if cidx <= maxCreatableIdx {
			keys = append(keys, cidx)
		}
	}
	sort.Slice(keys, func(i, j int) bool { return keys[i] > keys[j] })

	// Check for creatables that haven't been synced to disk yet.
	var unsyncedCreatables []basics.CreatableLocator
	deletedCreatables := make(map[basics.CreatableIndex]bool)
	for _, cidx := range keys {
		delta := au.creatables[cidx]
		if delta.created {
			// Created but only exists in memory
			unsyncedCreatables = append(unsyncedCreatables, basics.CreatableLocator{
				Type:    delta.ctype,
				Index:   cidx,
				Creator: delta.creator,
			})
		} else {
			// Mark deleted creatables for exclusion from the results set
			deletedCreatables[cidx] = true
		}
	}

	// Check in-memory created creatables, which will always be newer than anything
	// in the database
	var res []basics.CreatableLocator
	for _, loc := range unsyncedCreatables {
		if uint64(len(res)) == maxResults {
			return res, nil
		}
		res = append(res, loc)
	}

	// Fetch up to maxResults - len(res) + len(deletedCreatables) from the database,
	// so we have enough extras in case creatables were deleted
	numToFetch := maxResults - uint64(len(res)) + uint64(len(deletedCreatables))
	dbResults, err := au.accountsq.listCreatables(maxCreatableIdx, numToFetch, ctype)
	if err != nil {
		return nil, err
	}

	// Now we merge the database results with the in-memory results
	for _, loc := range dbResults {
		// Check if we have enough results
		if uint64(len(res)) == maxResults {
			return res, nil
		}

		// Creatable was deleted
		if _, ok := deletedCreatables[loc.Index]; ok {
			continue
		}

		// We're OK to include this result
		res = append(res, loc)
	}

	return res, nil
}

// onlineTop returns the top n online accounts, sorted by their normalized
// balance and address, whose voting keys are valid in voteRnd.  See the
// normalization description in AccountData.NormalizedOnlineBalance().
func (au *accountUpdates) onlineTop(rnd basics.Round, voteRnd basics.Round, n uint64) ([]*onlineAccount, error) {
	au.accountsMu.RLock()
	defer au.accountsMu.RUnlock()
	offset, err := au.roundOffset(rnd)
	if err != nil {
		return nil, err
	}

	proto := au.protos[offset]

	// Determine how many accounts have been modified in-memory,
	// so that we obtain enough top accounts from disk (accountdb).
	// If the *onlineAccount is nil, that means the account is offline
	// as of the most recent change to that account, or its vote key
	// is not valid in voteRnd.  Otherwise, the *onlineAccount is the
	// representation of the most recent state of the account, and it
	// is online and can vote in voteRnd.
	modifiedAccounts := make(map[basics.Address]*onlineAccount)
	for o := uint64(0); o < offset; o++ {
		for addr, d := range au.deltas[o] {
			if d.new.Status != basics.Online {
				modifiedAccounts[addr] = nil
				continue
			}

			if !(d.new.VoteFirstValid <= voteRnd && voteRnd <= d.new.VoteLastValid) {
				modifiedAccounts[addr] = nil
				continue
			}

			modifiedAccounts[addr] = accountDataToOnline(addr, &d.new, proto)
		}
	}

	// Build up a set of candidate accounts.  Start by loading the
	// top N + len(modifiedAccounts) accounts from disk (accountdb).
	// This ensures that, even if the worst case if all in-memory
	// changes are deleting the top accounts in accountdb, we still
	// will have top N left.
	//
	// Keep asking for more accounts until we get the desired number,
	// or there are no more accounts left.
	candidates := make(map[basics.Address]*onlineAccount)
	batchOffset := uint64(0)
	batchSize := uint64(1024)
	for uint64(len(candidates)) < n+uint64(len(modifiedAccounts)) {
		var accts map[basics.Address]*onlineAccount
		err = au.dbs.rdb.Atomic(func(ctx context.Context, tx *sql.Tx) (err error) {
			accts, err = accountsOnlineTop(tx, batchOffset, batchSize, proto)
			return
		})
		if err != nil {
			return nil, err
		}

		for addr, data := range accts {
			if !(data.VoteFirstValid <= voteRnd && voteRnd <= data.VoteLastValid) {
				continue
			}
			candidates[addr] = data
		}

		// If we got fewer than batchSize accounts, there are no
		// more accounts to look at.
		if uint64(len(accts)) < batchSize {
			break
		}

		batchOffset += batchSize
	}

	// Now update the candidates based on the in-memory deltas.
	for addr, oa := range modifiedAccounts {
		if oa == nil {
			delete(candidates, addr)
		} else {
			candidates[addr] = oa
		}
	}

	// Get the top N accounts from the candidate set, by inserting all of
	// the accounts into a heap and then pulling out N elements from the
	// heap.
	topHeap := &onlineTopHeap{
		accts: nil,
	}

	for _, data := range candidates {
		heap.Push(topHeap, data)
	}

	var res []*onlineAccount
	for topHeap.Len() > 0 && uint64(len(res)) < n {
		acct := heap.Pop(topHeap).(*onlineAccount)
		res = append(res, acct)
	}

	return res, nil
}

// GetLastCatchpointLabel retrieves the last catchpoint label that was stored to the database.
func (au *accountUpdates) GetLastCatchpointLabel() string {
	au.accountsMu.RLock()
	defer au.accountsMu.RUnlock()
	return au.lastCatchpointLabel
}

// GetCreatorForRound returns the creator for a given asset/app index at a given round
func (au *accountUpdates) GetCreatorForRound(rnd basics.Round, cidx basics.CreatableIndex, ctype basics.CreatableType) (creator basics.Address, ok bool, err error) {
	au.accountsMu.RLock()
	defer au.accountsMu.RUnlock()
	return au.getCreatorForRoundImpl(rnd, cidx, ctype)
}

// committedUpTo enqueues commiting the balances for round committedRound-lookback.
// The defered committing is done so that we could calculate the historical balances lookback rounds back.
// Since we don't want to hold off the tracker's mutex for too long, we'll defer the database persistance of this
// operation to a syncer goroutine. The one caviat is that when storing a catchpoint round, we would want to
// wait until the catchpoint creation is done, so that the persistance of the catchpoint file would have an
// uninterrupted view of the balances at a given point of time.
func (au *accountUpdates) committedUpTo(committedRound basics.Round) (retRound basics.Round) {
	var isCatchpointRound, hasMultipleIntermediateCatchpoint bool
	var offset uint64
	var dc deferedCommit
	au.accountsMu.RLock()
	defer func() {
		au.accountsMu.RUnlock()
		if dc.offset != 0 {
			au.committedOffset <- dc
		}
	}()

	retRound = basics.Round(0)
	var pendingDeltas int

	lookback := basics.Round(au.protos[len(au.protos)-1].MaxBalLookback)
	if committedRound < lookback {
		return
	}

	retRound = au.dbRound
	newBase := committedRound - lookback
	if newBase <= au.dbRound {
		// Already forgotten
		return
	}

	if newBase > au.dbRound+basics.Round(len(au.deltas)) {
		au.log.Panicf("committedUpTo: block %d too far in the future, lookback %d, dbRound %d, deltas %d", committedRound, lookback, au.dbRound, len(au.deltas))
	}

	hasIntermediateCatchpoint := false
	hasMultipleIntermediateCatchpoint = false
	// check if there was a catchpoint between au.dbRound+lookback and newBase+lookback
	if au.catchpointInterval > 0 {
		nextCatchpointRound := ((uint64(au.dbRound+lookback) + au.catchpointInterval) / au.catchpointInterval) * au.catchpointInterval

		if nextCatchpointRound < uint64(newBase+lookback) {
			mostRecentCatchpointRound := (uint64(committedRound) / au.catchpointInterval) * au.catchpointInterval
			newBase = basics.Round(nextCatchpointRound) - lookback
			if mostRecentCatchpointRound > nextCatchpointRound {
				hasMultipleIntermediateCatchpoint = true
				// skip if there is more than one catchpoint in queue
				newBase = basics.Round(mostRecentCatchpointRound) - lookback
			}
			hasIntermediateCatchpoint = true
		}
	}

	// if we're still writing the previous balances, we can't move forward yet.
	select {
	case <-au.catchpointWriting:
		// the channel catchpointWriting is currently closed, meaning that we're currently not writing any
		// catchpoint file. At this point, we should attempt to enqueue further tasks as usual.
	default:
		// if we hit this path, it means that the channel is currently non-closed, which means that we're still writing a catchpoint.
		// see if we're writing a catchpoint in that range.
		if hasIntermediateCatchpoint {
			// check if we're already attempting to perform fast-writing.
			select {
			case <-au.catchpointSlowWriting:
				// yes, we're already doing fast-writing.
			default:
				// no, we're not yet doing fast writing, make it so.
				close(au.catchpointSlowWriting)
			}
		}
		return
	}

	offset = uint64(newBase - au.dbRound)

	// check to see if this is a catchpoint round
	isCatchpointRound = ((offset + uint64(lookback+au.dbRound)) > 0) && (au.catchpointInterval != 0) && (0 == (uint64((offset + uint64(lookback+au.dbRound))) % au.catchpointInterval))

	// calculate the number of pending deltas
	pendingDeltas = au.deltasAccum[offset] - au.deltasAccum[0]

	// If we recently flushed, wait to aggregate some more blocks.
	// ( unless we're creating a catchpoint, in which case we want to flush it right away
	//   so that all the instances of the catchpoint would contain the exacy same data )
	flushTime := time.Now()
	if !flushTime.After(au.lastFlushTime.Add(balancesFlushInterval)) && !isCatchpointRound && pendingDeltas < pendingDeltasFlushThreshold {
		return au.dbRound
	}

	if isCatchpointRound && au.archivalLedger {
		au.catchpointWriting = make(chan struct{}, 1)
		au.catchpointSlowWriting = make(chan struct{}, 1)
		if hasMultipleIntermediateCatchpoint {
			close(au.catchpointSlowWriting)
		}
	}

	dc = deferedCommit{
		offset:   offset,
		dbRound:  au.dbRound,
		lookback: lookback,
	}
	au.accountsWriting.Add(1)
	return
}

// newBlock is the accountUpdates implementation of the ledgerTracker interface. This is the "external" facing function
// which invokes the internal implementation after taking the lock.
func (au *accountUpdates) newBlock(blk bookkeeping.Block, delta StateDelta) {
	au.accountsMu.Lock()
	defer au.accountsMu.Unlock()
	au.newBlockImpl(blk, delta)
}

// Totals returns the totals for a given round
func (au *accountUpdates) Totals(rnd basics.Round) (totals AccountTotals, err error) {
	au.accountsMu.RLock()
	defer au.accountsMu.RUnlock()
	return au.totalsImpl(rnd)
}

// GetCatchpointStream returns an io.Reader to the catchpoint file associated with the provided round
func (au *accountUpdates) GetCatchpointStream(round basics.Round) (io.ReadCloser, error) {
	dbFileName := ""
	err := au.dbs.rdb.Atomic(func(ctx context.Context, tx *sql.Tx) (err error) {
		dbFileName, _, _, err = getCatchpoint(tx, round)
		return
	})
	if err != nil && err != sql.ErrNoRows {
		// we had some sql error.
		return nil, fmt.Errorf("accountUpdates: getCatchpointStream: unable to lookup catchpoint %d: %v", round, err)
	}
	if dbFileName != "" {
		catchpointPath := filepath.Join(au.dbDirectory, dbFileName)
		file, err := os.OpenFile(catchpointPath, os.O_RDONLY, 0666)
		if err == nil && file != nil {
			return file, nil
		}
		// else, see if this is a file-not-found error
		if os.IsNotExist(err) {
			// the database told us that we have this file.. but we couldn't find it.
			// delete it from the database.
			err := au.saveCatchpointFile(round, "", 0, "")
			if err != nil {
				au.log.Warnf("accountUpdates: getCatchpointStream: unable to delete missing catchpoint entry: %v", err)
				return nil, err
			}

			return nil, ErrNoEntry{}
		}
		// it's some other error.
		return nil, fmt.Errorf("accountUpdates: getCatchpointStream: unable to open catchpoint file '%s' %v", catchpointPath, err)
	}

	// if the database doesn't know about that round, see if we have that file anyway:
	fileName := filepath.Join("catchpoints", catchpointRoundToPath(round))
	catchpointPath := filepath.Join(au.dbDirectory, fileName)
	file, err := os.OpenFile(catchpointPath, os.O_RDONLY, 0666)
	if err == nil && file != nil {
		// great, if found that we should have had this in the database.. add this one now :
		fileInfo, err := file.Stat()
		if err != nil {
			// we couldn't get the stat, so just return with the file.
			return file, nil
		}

		err = au.saveCatchpointFile(round, fileName, fileInfo.Size(), "")
		if err != nil {
			au.log.Warnf("accountUpdates: getCatchpointStream: unable to save missing catchpoint entry: %v", err)
		}
		return file, nil
	}
	return nil, ErrNoEntry{}
}

// functions below this line are all internal functions

// accountUpdatesLedgerEvaluator is a "ledger emulator" which is used *only* by initializeCaches, as a way to shortcut
// the locks taken by the real ledger object when making requests that are being served by the accountUpdates.
// Using this struct allow us to take the tracker lock *before* calling the loadFromDisk, and having the operation complete
// without taking any locks. Note that it's not only the locks performance that is gained : by having the loadFrom disk
// not requiring any external locks, we can safely take a trackers lock on the ledger during reloadLedger, which ensures
// that even during catchpoint catchup mode switch, we're still correctly protected by a mutex.
type accountUpdatesLedgerEvaluator struct {
	// au is the associated accountUpdates structure which invoking the trackerEvalVerified function, passing this structure as input.
	// the accountUpdatesLedgerEvaluator would access the underlying accountUpdates function directly, bypassing the balances mutex lock.
	au *accountUpdates
	// prevHeader is the previous header to the current one. The usage of this is only in the context of initializeCaches where we iteratively
	// building the StateDelta, which requires a peek on the "previous" header information.
	prevHeader bookkeeping.BlockHeader
}

// GenesisHash returns the genesis hash
func (aul *accountUpdatesLedgerEvaluator) GenesisHash() crypto.Digest {
	return aul.au.ledger.GenesisHash()
}

// BlockHdr returns the header of the given round. When the evaluator is running, it's only referring to the previous header, which is what we
// are providing here. Any attempt to access a different header would get denied.
func (aul *accountUpdatesLedgerEvaluator) BlockHdr(r basics.Round) (bookkeeping.BlockHeader, error) {
	if r == aul.prevHeader.Round {
		return aul.prevHeader, nil
	}
	return bookkeeping.BlockHeader{}, ErrNoEntry{}
}

// Lookup returns the account balance for a given address at a given round
func (aul *accountUpdatesLedgerEvaluator) Lookup(rnd basics.Round, addr basics.Address) (basics.AccountData, error) {
	return aul.au.lookupImpl(rnd, addr, true)
}

// Totals returns the totals for a given round
func (aul *accountUpdatesLedgerEvaluator) Totals(rnd basics.Round) (AccountTotals, error) {
	return aul.au.totalsImpl(rnd)
}

// isDup return whether a transaction is a duplicate one. It's not needed by the accountUpdatesLedgerEvaluator and implemeted as a stub.
func (aul *accountUpdatesLedgerEvaluator) isDup(config.ConsensusParams, basics.Round, basics.Round, basics.Round, transactions.Txid, txlease) (bool, error) {
	// this is a non-issue since this call will never be made on non-validating evaluation
	return false, fmt.Errorf("accountUpdatesLedgerEvaluator: tried to check for dup during accountUpdates initilization ")
}

// LookupWithoutRewards returns the account balance for a given address at a given round, without the reward
func (aul *accountUpdatesLedgerEvaluator) LookupWithoutRewards(rnd basics.Round, addr basics.Address) (basics.AccountData, error) {
	return aul.au.lookupImpl(rnd, addr, false)
}

// GetCreatorForRound returns the asset/app creator for a given asset/app index at a given round
func (aul *accountUpdatesLedgerEvaluator) GetCreatorForRound(rnd basics.Round, cidx basics.CreatableIndex, ctype basics.CreatableType) (creator basics.Address, ok bool, err error) {
	return aul.au.getCreatorForRoundImpl(rnd, cidx, ctype)
}

// totalsImpl returns the totals for a given round
func (au *accountUpdates) totalsImpl(rnd basics.Round) (totals AccountTotals, err error) {
	offset, err := au.roundOffset(rnd)
	if err != nil {
		return
	}

	totals = au.roundTotals[offset]
	return
}

// initializeCaches fills up the accountUpdates cache with the most recent ~320 blocks
func (au *accountUpdates) initializeCaches(lastBalancesRound, lastestBlockRound, writingCatchpointRound basics.Round) (catchpointBlockDigest crypto.Digest, err error) {
	var blk bookkeeping.Block
	var delta StateDelta

	accLedgerEval := accountUpdatesLedgerEvaluator{
		au: au,
	}
	if lastBalancesRound < lastestBlockRound {
		accLedgerEval.prevHeader, err = au.ledger.BlockHdr(lastBalancesRound)
		if err != nil {
			return
		}
	}

	for lastBalancesRound < lastestBlockRound {
		next := lastBalancesRound + 1

		blk, err = au.ledger.Block(next)
		if err != nil {
			return
		}

		delta, err = au.ledger.trackerEvalVerified(blk, &accLedgerEval)
		if err != nil {
			return
		}

		au.newBlockImpl(blk, delta)
		lastBalancesRound = next

		if next == basics.Round(writingCatchpointRound) {
			catchpointBlockDigest = blk.Digest()
		}

		accLedgerEval.prevHeader = *delta.hdr
	}
	return
}

// initializeFromDisk performs the atomic operation of loading the accounts data information from disk
// and preparing the accountUpdates for operation, including initlizating the commitSyncer goroutine.
func (au *accountUpdates) initializeFromDisk(l ledgerForTracker) (lastBalancesRound, lastestBlockRound basics.Round, err error) {
	au.dbs = l.trackerDB()
	au.log = l.trackerLog()
	au.ledger = l

	if au.initAccounts == nil {
		err = fmt.Errorf("accountUpdates.initializeFromDisk: initAccounts not set")
		return
	}

	lastestBlockRound = l.Latest()
	err = au.dbs.wdb.Atomic(func(ctx context.Context, tx *sql.Tx) error {
		var err0 error
		au.dbRound, err0 = au.accountsInitialize(ctx, tx)
		if err0 != nil {
			return err0
		}
		// Check for blocks DB and tracker DB un-sync
		if au.dbRound > lastestBlockRound {
			au.log.Warnf("accountUpdates.initializeFromDisk: resetting accounts DB (on round %v, but blocks DB's latest is %v)", au.dbRound, lastestBlockRound)
			err0 = accountsReset(tx)
			if err0 != nil {
				return err0
			}
			au.dbRound, err0 = au.accountsInitialize(ctx, tx)
			if err0 != nil {
				return err0
			}
		}

		totals, err0 := accountsTotals(tx, false)
		if err0 != nil {
			return err0
		}

		au.roundTotals = []AccountTotals{totals}
		return nil
	})
	if err != nil {
		return
	}

	// the VacuumDatabase would be a no-op if au.vacuumOnStartup is cleared.
	au.vacuumDatabase(context.Background())
	if err != nil {
		return
	}

	au.accountsq, err = accountsDbInit(au.dbs.rdb.Handle, au.dbs.wdb.Handle)

	au.lastCatchpointLabel, _, err = au.accountsq.readCatchpointStateString(context.Background(), catchpointStateLastCatchpoint)
	if err != nil {
		return
	}

	hdr, err := l.BlockHdr(au.dbRound)
	if err != nil {
		return
	}
	au.protos = []config.ConsensusParams{config.Consensus[hdr.CurrentProtocol]}
	au.deltas = nil
	au.creatableDeltas = nil
	au.accounts = make(map[basics.Address]modifiedAccount)
	au.creatables = make(map[basics.CreatableIndex]modifiedCreatable)
	au.deltasAccum = []int{0}

	// keep these channel closed if we're not generating catchpoint
	au.catchpointWriting = make(chan struct{}, 1)
	au.catchpointSlowWriting = make(chan struct{}, 1)
	close(au.catchpointSlowWriting)
	close(au.catchpointWriting)
	au.ctx, au.ctxCancel = context.WithCancel(context.Background())
	au.committedOffset = make(chan deferedCommit, 1)
	au.commitSyncerClosed = make(chan struct{})
	go au.commitSyncer(au.committedOffset)

	lastBalancesRound = au.dbRound

	return
}

// accountHashBuilder calculates the hash key used for the trie by combining the account address and the account data
func accountHashBuilder(addr basics.Address, accountData basics.AccountData, encodedAccountData []byte) []byte {
	hash := make([]byte, 4+crypto.DigestSize)
	// write out the lowest 32 bits of the reward base. This should improve the caching of the trie by allowing
	// recent updated to be in-cache, and "older" nodes will be left alone.
	for i, rewards := 3, accountData.RewardsBase; i >= 0; i, rewards = i-1, rewards>>8 {
		// the following takes the rewards & 255 -> hash[i]
		hash[i] = byte(rewards)
	}
	entryHash := crypto.Hash(append(addr[:], encodedAccountData[:]...))
	copy(hash[4:], entryHash[:])
	return hash[:]
}

// accountsInitialize initializes the accounts DB if needed and return currrent account round.
// as part of the initialization, it tests the current database schema version, and perform upgrade
// procedures to bring it up to the database schema supported by the binary.
func (au *accountUpdates) accountsInitialize(ctx context.Context, tx *sql.Tx) (basics.Round, error) {
	// check current database version.
	dbVersion, err := db.GetUserVersion(ctx, tx)
	if err != nil {
		return 0, fmt.Errorf("accountsInitialize unable to read database schema version : %v", err)
	}

	// if database version is greater than supported by current binary, write a warning. This would keep the existing
	// fallback behaviour where we could use an older binary iff the schema happen to be backward compatible.
	if dbVersion > accountDBVersion {
		au.log.Warnf("accountsInitialize database schema version is %d, but algod supports only %d", dbVersion, accountDBVersion)
	}

	if dbVersion < accountDBVersion {
		au.log.Infof("accountsInitialize upgrading database schema from version %d to version %d", dbVersion, accountDBVersion)

		for dbVersion < accountDBVersion {
			au.log.Infof("accountsInitialize performing upgrade from version %d", dbVersion)
			// perform the initialization/upgrade
			switch dbVersion {
			case 0:
				dbVersion, err = au.upgradeDatabaseSchema0(ctx, tx)
				if err != nil {
					au.log.Warnf("accountsInitialize failed to upgrade accounts database (ledger.tracker.sqlite) from schema 0 : %v", err)
					return 0, err
				}
			case 1:
				dbVersion, err = au.upgradeDatabaseSchema1(ctx, tx)
				if err != nil {
					au.log.Warnf("accountsInitialize failed to upgrade accounts database (ledger.tracker.sqlite) from schema 1 : %v", err)
					return 0, err
				}
			case 2:
				dbVersion, err = au.upgradeDatabaseSchema2(ctx, tx)
				if err != nil {
					au.log.Warnf("accountsInitialize failed to upgrade accounts database (ledger.tracker.sqlite) from schema 2 : %v", err)
					return 0, err
				}
			default:
				return 0, fmt.Errorf("accountsInitialize unable to upgrade database from schema version %d", dbVersion)
			}
		}

		au.log.Infof("accountsInitialize database schema upgrade complete")
	}

	rnd, hashRound, err := accountsRound(tx)
	if err != nil {
		return 0, err
	}

	if hashRound != rnd {
		// if the hashed round is different then the base round, something was modified, and the accounts aren't in sync
		// with the hashes.
		err = resetAccountHashes(tx)
		if err != nil {
			return 0, err
		}
		// if catchpoint is disabled on this node, we could complete the initialization right here.
		if au.catchpointInterval == 0 {
			return rnd, nil
		}
	}

	// create the merkle trie for the balances
	committer, err := makeMerkleCommitter(tx, false)
	if err != nil {
		return 0, fmt.Errorf("accountsInitialize was unable to makeMerkleCommitter: %v", err)
	}
	trie, err := merkletrie.MakeTrie(committer, trieCachedNodesCount)
	if err != nil {
		return 0, fmt.Errorf("accountsInitialize was unable to MakeTrie: %v", err)
	}

	// we might have a database that was previously initialized, and now we're adding the balances trie. In that case, we need to add all the existing balances to this trie.
	// we can figure this out by examinine the hash of the root:
	rootHash, err := trie.RootHash()
	if err != nil {
		return rnd, fmt.Errorf("accountsInitialize was unable to retrieve trie root hash: %v", err)
	}

	if rootHash.IsZero() {
		au.log.Infof("accountsInitialize rebuilding merkle trie for round %d", rnd)
		var accountsIterator encodedAccountsBatchIter
		defer accountsIterator.Close()
		startTrieBuildTime := time.Now()
		accountsCount := 0
		lastRebuildTime := startTrieBuildTime
		pendingAccounts := 0
		for {
			bal, err := accountsIterator.Next(ctx, tx, trieRebuildAccountChunkSize)
			if err != nil {
				return rnd, err
			}
			if len(bal) == 0 {
				break
			}
			accountsCount += len(bal)
			pendingAccounts += len(bal)
			for _, balance := range bal {
				var accountData basics.AccountData
				err = protocol.Decode(balance.AccountData, &accountData)
				if err != nil {
					return rnd, err
				}
				hash := accountHashBuilder(balance.Address, accountData, balance.AccountData)
				added, err := trie.Add(hash)
				if err != nil {
					return rnd, fmt.Errorf("accountsInitialize was unable to add changes to trie: %v", err)
				}
				if !added {
					au.log.Warnf("accountsInitialize attempted to add duplicate hash '%s' to merkle trie for account %v", hex.EncodeToString(hash), balance.Address)
				}
			}

			if pendingAccounts >= trieRebuildCommitFrequency {
				// this trie Evict will commit using the current transaction.
				// if anything goes wrong, it will still get rolled back.
				_, err = trie.Evict(true)
				if err != nil {
					return 0, fmt.Errorf("accountsInitialize was unable to commit changes to trie: %v", err)
				}
				pendingAccounts = 0
			}

			if len(bal) < trieRebuildAccountChunkSize {
				break
			}

			if time.Now().Sub(lastRebuildTime) > 5*time.Second {
				// let the user know that the trie is still being rebuilt.
				au.log.Infof("accountsInitialize still building the trie, and processed so far %d accounts", accountsCount)
				lastRebuildTime = time.Now()
			}
		}

		// this trie Evict will commit using the current transaction.
		// if anything goes wrong, it will still get rolled back.
		_, err = trie.Evict(true)
		if err != nil {
			return 0, fmt.Errorf("accountsInitialize was unable to commit changes to trie: %v", err)
		}

		// we've just updated the markle trie, update the hashRound to reflect that.
		err = updateAccountsRound(tx, rnd, rnd)
		if err != nil {
			return 0, fmt.Errorf("accountsInitialize was unable to update the account round to %d: %v", rnd, err)
		}

		au.log.Infof("accountsInitialize rebuilt the merkle trie with %d entries in %v", accountsCount, time.Now().Sub(startTrieBuildTime))
	}
	au.balancesTrie = trie
	return rnd, nil
}

// upgradeDatabaseSchema0 upgrades the database schema from version 0 to version 1
//
// Schema of version 0 is expected to be aligned with the schema used on version 2.0.8 or before.
// Any database of version 2.0.8 would be of version 0. At this point, the database might
// have the following tables : ( i.e. a newly created database would not have these )
// * acctrounds
// * accounttotals
// * accountbase
// * assetcreators
// * storedcatchpoints
// * accounthashes
// * catchpointstate
//
// As the first step of the upgrade, the above tables are being created if they do not already exists.
// Following that, the assetcreators table is being altered by adding a new column to it (ctype).
// Last, in case the database was just created, it would get initialized with the following:
// The accountbase would get initialized with the au.initAccounts
// The accounttotals would get initialized to align with the initialization account added to accountbase
// The acctrounds would get updated to indicate that the balance matches round 0
//
func (au *accountUpdates) upgradeDatabaseSchema0(ctx context.Context, tx *sql.Tx) (updatedDBVersion int32, err error) {
	au.log.Infof("accountsInitialize initializing schema")
	err = accountsInit(tx, au.initAccounts, au.initProto)
	if err != nil {
		return 0, fmt.Errorf("accountsInitialize unable to initialize schema : %v", err)
	}
	_, err = db.SetUserVersion(ctx, tx, 1)
	if err != nil {
		return 0, fmt.Errorf("accountsInitialize unable to update database schema version from 0 to 1: %v", err)
	}
	return 1, nil
}

// upgradeDatabaseSchema1 upgrades the database schema from version 1 to version 2
//
// The schema updated to verison 2 intended to ensure that the encoding of all the accounts data is
// both canonical and identical across the entire network. On release 2.0.5 we released an upgrade to the messagepack.
// the upgraded messagepack was decoding the account data correctly, but would have different
// encoding compared to it's predecessor. As a result, some of the account data that was previously stored
// would have different encoded representation than the one on disk.
// To address this, this startup proceduce would attempt to scan all the accounts data. for each account data, we would
// see if it's encoding aligns with the current messagepack encoder. If it doesn't we would update it's encoding.
// then, depending if we found any such account data, we would reset the merkle trie and stored catchpoints.
// once the upgrade is complete, the accountsInitialize would (if needed) rebuild the merke trie using the new
// encoded accounts.
//
// This upgrade doesn't change any of the actual database schema ( i.e. tables, indexes ) but rather just performing
// a functional update to it's content.
//
func (au *accountUpdates) upgradeDatabaseSchema1(ctx context.Context, tx *sql.Tx) (updatedDBVersion int32, err error) {
	// update accounts encoding.
	au.log.Infof("accountsInitialize verifying accounts data encoding")
	modifiedAccounts, err := reencodeAccounts(ctx, tx)
	if err != nil {
		return 0, err
	}

	if modifiedAccounts > 0 {
		au.log.Infof("accountsInitialize reencoded %d accounts", modifiedAccounts)

		au.log.Infof("accountsInitialize resetting account hashes")
		// reset the merkle trie
		err = resetAccountHashes(tx)
		if err != nil {
			return 0, fmt.Errorf("accountsInitialize unable to reset account hashes : %v", err)
		}

		au.log.Infof("accountsInitialize preparing queries")
		// initialize a new accountsq with the incoming transaction.
		accountsq, err := accountsDbInit(tx, tx)
		if err != nil {
			return 0, fmt.Errorf("accountsInitialize unable to prepare queries : %v", err)
		}

		// close the prepared statements when we're done with them.
		defer accountsq.close()

		au.log.Infof("accountsInitialize resetting prior catchpoints")
		// delete the last catchpoint label if we have any.
		_, err = accountsq.writeCatchpointStateString(ctx, catchpointStateLastCatchpoint, "")
		if err != nil {
			return 0, fmt.Errorf("accountsInitialize unable to clear prior catchpoint : %v", err)
		}

		au.log.Infof("accountsInitialize deleting stored catchpoints")
		// delete catchpoints.
		err = au.deleteStoredCatchpoints(ctx, accountsq)
		if err != nil {
			return 0, fmt.Errorf("accountsInitialize unable to delete stored catchpoints : %v", err)
		}
	} else {
		au.log.Infof("accountsInitialize found that no accounts needed to be reencoded")
	}

	// update version
	_, err = db.SetUserVersion(ctx, tx, 2)
	if err != nil {
		return 0, fmt.Errorf("accountsInitialize unable to update database schema version from 1 to 2: %v", err)
	}
	return 2, nil
}

<<<<<<< HEAD
// upgradeDatabaseSchema2 upgrades the database schema from version 2 to version 3,
// adding the normalizedonlinebalance column to the accountbase table.
func (au *accountUpdates) upgradeDatabaseSchema2(ctx context.Context, tx *sql.Tx) (updatedDBVersion int32, err error) {
	err = accountsAddNormalizedBalance(tx, au.ledger.GenesisProto())
	if err != nil {
		return 0, err
	}
=======
// upgradeDatabaseSchema2 upgrades the database schema from version 2 to version 3
//
// This upgrade only enables the database vacuuming which will take place once the upgrade process is complete.
// If the user has already specified the OptimizeAccountsDatabaseOnStartup flag in the configuration file, this
// step becomes a no-op.
//
func (au *accountUpdates) upgradeDatabaseSchema2(ctx context.Context, tx *sql.Tx) (updatedDBVersion int32, err error) {
	au.vacuumOnStartup = true
>>>>>>> 93bd69cd

	// update version
	_, err = db.SetUserVersion(ctx, tx, 3)
	if err != nil {
		return 0, fmt.Errorf("accountsInitialize unable to update database schema version from 2 to 3: %v", err)
	}
	return 3, nil
}

// deleteStoredCatchpoints iterates over the storedcatchpoints table and deletes all the files stored on disk.
// once all the files have been deleted, it would go ahead and remove the entries from the table.
func (au *accountUpdates) deleteStoredCatchpoints(ctx context.Context, dbQueries *accountsDbQueries) (err error) {
	catchpointsFilesChunkSize := 50
	for {
		fileNames, err := dbQueries.getOldestCatchpointFiles(ctx, catchpointsFilesChunkSize, 0)
		if err != nil {
			return err
		}
		if len(fileNames) == 0 {
			break
		}

		for round, fileName := range fileNames {
			absCatchpointFileName := filepath.Join(au.dbDirectory, fileName)
			err = os.Remove(absCatchpointFileName)
			if err == nil || os.IsNotExist(err) {
				// it's ok if the file doesn't exist. just remove it from the database and we'll be good to go.
				err = nil
			} else {
				// we can't delete the file, abort -
				return fmt.Errorf("unable to delete old catchpoint file '%s' : %v", absCatchpointFileName, err)
			}
			// clear the entry from the database
			err = dbQueries.storeCatchpoint(ctx, round, "", "", 0)
			if err != nil {
				return err
			}
		}
	}
	return nil
}

// accountsUpdateBalances applies the given deltas array to the merkle trie
func (au *accountUpdates) accountsUpdateBalances(accountsDeltasRound []map[basics.Address]accountDelta, offset uint64) (err error) {
	if au.catchpointInterval == 0 {
		return nil
	}
	var added, deleted bool
	accumulatedChanges := 0
	for i := uint64(0); i < offset; i++ {
		accountsDeltas := accountsDeltasRound[i]
		for addr, delta := range accountsDeltas {
			if !delta.old.IsZero() {
				deleteHash := accountHashBuilder(addr, delta.old, protocol.Encode(&delta.old))
				deleted, err = au.balancesTrie.Delete(deleteHash)
				if err != nil {
					return err
				}
				if !deleted {
					au.log.Warnf("failed to delete hash '%s' from merkle trie for account %v", hex.EncodeToString(deleteHash), addr)
				} else {
					accumulatedChanges++
				}
			}
			if !delta.new.IsZero() {
				addHash := accountHashBuilder(addr, delta.new, protocol.Encode(&delta.new))
				added, err = au.balancesTrie.Add(addHash)
				if err != nil {
					return err
				}
				if !added {
					au.log.Warnf("attempted to add duplicate hash '%s' to merkle trie for account %v", hex.EncodeToString(addHash), addr)
				} else {
					accumulatedChanges++
				}
			}
		}
		if accumulatedChanges >= trieAccumulatedChangesFlush {
			accumulatedChanges = 0
			err = au.balancesTrie.Commit()
			if err != nil {
				return
			}
		}
	}
	// write it all to disk.
	if accumulatedChanges > 0 {
		err = au.balancesTrie.Commit()
	}
	return
}

// newBlockImpl is the accountUpdates implementation of the ledgerTracker interface. This is the "internal" facing function
// which assumes that no lock need to be taken.
func (au *accountUpdates) newBlockImpl(blk bookkeeping.Block, delta StateDelta) {
	proto := config.Consensus[blk.CurrentProtocol]
	rnd := blk.Round()

	if rnd <= au.latest() {
		// Duplicate, ignore.
		return
	}

	if rnd != au.latest()+1 {
		au.log.Panicf("accountUpdates: newBlock %d too far in the future, dbRound %d, deltas %d", rnd, au.dbRound, len(au.deltas))
	}
	au.deltas = append(au.deltas, delta.accts)
	au.protos = append(au.protos, proto)
	au.creatableDeltas = append(au.creatableDeltas, delta.creatables)
	au.roundDigest = append(au.roundDigest, blk.Digest())
	au.deltasAccum = append(au.deltasAccum, len(delta.accts)+au.deltasAccum[len(au.deltasAccum)-1])

	var ot basics.OverflowTracker
	newTotals := au.roundTotals[len(au.roundTotals)-1]
	allBefore := newTotals.All()
	newTotals.applyRewards(delta.hdr.RewardsLevel, &ot)

	for addr, data := range delta.accts {
		newTotals.delAccount(proto, data.old, &ot)
		newTotals.addAccount(proto, data.new, &ot)

		macct := au.accounts[addr]
		macct.ndeltas++
		macct.data = data.new
		au.accounts[addr] = macct
	}

	for cidx, cdelta := range delta.creatables {
		mcreat := au.creatables[cidx]
		mcreat.creator = cdelta.creator
		mcreat.created = cdelta.created
		mcreat.ctype = cdelta.ctype
		mcreat.ndeltas++
		au.creatables[cidx] = mcreat
	}

	if ot.Overflowed {
		au.log.Panicf("accountUpdates: newBlock %d overflowed totals", rnd)
	}
	allAfter := newTotals.All()
	if allBefore != allAfter {
		au.log.Panicf("accountUpdates: sum of money changed from %d to %d", allBefore.Raw, allAfter.Raw)
	}

	au.roundTotals = append(au.roundTotals, newTotals)
}

// lookupImpl returns the accound data for a given address at a given round. The withRewards indicates whether the
// rewards should be added to the AccountData before returning. Note that the function doesn't update the account with the rewards,
// even while it could return the AccoutData which represent the "rewarded" account data.
func (au *accountUpdates) lookupImpl(rnd basics.Round, addr basics.Address, withRewards bool) (data basics.AccountData, err error) {
	offset, err := au.roundOffset(rnd)
	if err != nil {
		return
	}

	offsetForRewards := offset

	defer func() {
		if withRewards {
			totals := au.roundTotals[offsetForRewards]
			proto := au.protos[offsetForRewards]
			data = data.WithUpdatedRewards(proto, totals.RewardsLevel)
		}
	}()

	// Check if this is the most recent round, in which case, we can
	// use a cache of the most recent account state.
	if offset == uint64(len(au.deltas)) {
		macct, ok := au.accounts[addr]
		if ok {
			return macct.data, nil
		}
	} else {
		// Check if the account has been updated recently.  Traverse the deltas
		// backwards to ensure that later updates take priority if present.
		for offset > 0 {
			offset--
			d, ok := au.deltas[offset][addr]
			if ok {
				return d.new, nil
			}
		}
	}

	// No updates of this account in the in-memory deltas; use on-disk DB.
	// The check in roundOffset() made sure the round is exactly the one
	// present in the on-disk DB.  As an optimization, we avoid creating
	// a separate transaction here, and directly use a prepared SQL query
	// against the database.
	return au.accountsq.lookup(addr)
}

// getCreatorForRoundImpl returns the asset/app creator for a given asset/app index at a given round
func (au *accountUpdates) getCreatorForRoundImpl(rnd basics.Round, cidx basics.CreatableIndex, ctype basics.CreatableType) (creator basics.Address, ok bool, err error) {
	offset, err := au.roundOffset(rnd)
	if err != nil {
		return basics.Address{}, false, err
	}

	// If this is the most recent round, au.creatables has will have the latest
	// state and we can skip scanning backwards over creatableDeltas
	if offset == uint64(len(au.deltas)) {
		// Check if we already have the asset/creator in cache
		creatableDelta, ok := au.creatables[cidx]
		if ok {
			if creatableDelta.created && creatableDelta.ctype == ctype {
				return creatableDelta.creator, true, nil
			}
			return basics.Address{}, false, nil
		}
	} else {
		for offset > 0 {
			offset--
			creatableDelta, ok := au.creatableDeltas[offset][cidx]
			if ok {
				if creatableDelta.created && creatableDelta.ctype == ctype {
					return creatableDelta.creator, true, nil
				}
				return basics.Address{}, false, nil
			}
		}
	}

	// Check the database
	return au.accountsq.lookupCreator(cidx, ctype)
}

// accountsCreateCatchpointLabel creates a catchpoint label and write it.
func (au *accountUpdates) accountsCreateCatchpointLabel(committedRound basics.Round, totals AccountTotals, ledgerBlockDigest crypto.Digest, trieBalancesHash crypto.Digest) (label string, err error) {
	cpLabel := makeCatchpointLabel(committedRound, ledgerBlockDigest, trieBalancesHash, totals)
	label = cpLabel.String()
	_, err = au.accountsq.writeCatchpointStateString(context.Background(), catchpointStateLastCatchpoint, label)
	return
}

// roundOffset calculates the offset of the given round compared to the current dbRound. Requires that the lock would be taken.
func (au *accountUpdates) roundOffset(rnd basics.Round) (offset uint64, err error) {
	if rnd < au.dbRound {
		err = fmt.Errorf("round %d before dbRound %d", rnd, au.dbRound)
		return
	}

	off := uint64(rnd - au.dbRound)
	if off > uint64(len(au.deltas)) {
		err = fmt.Errorf("round %d too high: dbRound %d, deltas %d", rnd, au.dbRound, len(au.deltas))
		return
	}

	return off, nil
}

// commitSyncer is the syncer go-routine function which perform the database updates. Internally, it dequeue deferedCommits and
// send the tasks to commitRound for completing the operation.
func (au *accountUpdates) commitSyncer(deferedCommits chan deferedCommit) {
	defer close(au.commitSyncerClosed)
	for {
		select {
		case committedOffset, ok := <-deferedCommits:
			if !ok {
				return
			}
			au.commitRound(committedOffset.offset, committedOffset.dbRound, committedOffset.lookback)
		case <-au.ctx.Done():
			// drain the pending commits queue:
			drained := false
			for !drained {
				select {
				case <-deferedCommits:
					au.accountsWriting.Done()
				default:
					drained = true
				}
			}
			return
		}
	}
}

// commitRound write to the database a "chunk" of rounds, and update the dbRound accordingly.
func (au *accountUpdates) commitRound(offset uint64, dbRound basics.Round, lookback basics.Round) {
	defer au.accountsWriting.Done()
	au.accountsMu.RLock()

	// we can exit right away, as this is the result of mis-ordered call to committedUpTo.
	if au.dbRound < dbRound || offset < uint64(au.dbRound-dbRound) {
		// if this is an archival ledger, we might need to close the catchpointWriting channel
		if au.archivalLedger {
			// determine if this was a catchpoint round
			isCatchpointRound := ((offset + uint64(lookback+dbRound)) > 0) && (au.catchpointInterval != 0) && (0 == (uint64((offset + uint64(lookback+dbRound))) % au.catchpointInterval))
			if isCatchpointRound {
				// it was a catchpoint round, so close the channel.
				close(au.catchpointWriting)
			}
		}
		au.accountsMu.RUnlock()
		return
	}

	// adjust the offset according to what happend meanwhile..
	offset -= uint64(au.dbRound - dbRound)
	dbRound = au.dbRound

	newBase := basics.Round(offset) + dbRound
	flushTime := time.Now()
	isCatchpointRound := ((offset + uint64(lookback+dbRound)) > 0) && (au.catchpointInterval != 0) && (0 == (uint64((offset + uint64(lookback+dbRound))) % au.catchpointInterval))

	// create a copy of the deltas, round totals and protos for the range we're going to flush.
	deltas := make([]map[basics.Address]accountDelta, offset, offset)
	creatableDeltas := make([]map[basics.CreatableIndex]modifiedCreatable, offset, offset)
	roundTotals := make([]AccountTotals, offset+1, offset+1)
	protos := make([]config.ConsensusParams, offset+1, offset+1)
	copy(deltas, au.deltas[:offset])
	copy(creatableDeltas, au.creatableDeltas[:offset])
	copy(roundTotals, au.roundTotals[:offset+1])
	copy(protos, au.protos[:offset+1])

	// Keep track of how many changes to each account we flush to the
	// account DB, so that we can drop the corresponding refcounts in
	// au.accounts.
	flushcount := make(map[basics.Address]int)
	creatableFlushcount := make(map[basics.CreatableIndex]int)

	var committedRoundDigest crypto.Digest

	if isCatchpointRound {
		committedRoundDigest = au.roundDigest[offset+uint64(lookback)-1]
	}

	au.accountsMu.RUnlock()

	// in committedUpTo, we expect that this function we close the catchpointWriting when
	// it's on a catchpoint round and it's an archival ledger. Doing this in a defered function
	// here would prevent us from "forgetting" to close that channel later on.
	defer func() {
		if isCatchpointRound && au.archivalLedger {
			close(au.catchpointWriting)
		}
	}()

	for i := uint64(0); i < offset; i++ {
		for addr := range deltas[i] {
			flushcount[addr] = flushcount[addr] + 1
		}
		for cidx := range creatableDeltas[i] {
			creatableFlushcount[cidx] = creatableFlushcount[cidx] + 1
		}
	}

	var catchpointLabel string
	beforeUpdatingBalancesTime := time.Now()
	var trieBalancesHash crypto.Digest

	err := au.dbs.wdb.AtomicCommitWriteLock(func(ctx context.Context, tx *sql.Tx) (err error) {
		treeTargetRound := basics.Round(0)
		if au.catchpointInterval > 0 {
			mc, err0 := makeMerkleCommitter(tx, false)
			if err0 != nil {
				return err0
			}
			if au.balancesTrie == nil {
				trie, err := merkletrie.MakeTrie(mc, trieCachedNodesCount)
				if err != nil {
					au.log.Warnf("unable to create merkle trie during committedUpTo: %v", err)
					return err
				}
				au.balancesTrie = trie
			} else {
				au.balancesTrie.SetCommitter(mc)
			}
			treeTargetRound = dbRound + basics.Round(offset)
		}
		for i := uint64(0); i < offset; i++ {
			err = accountsNewRound(tx, deltas[i], creatableDeltas[i], protos[i+1])
			if err != nil {
				return err
			}
		}
		err = totalsNewRounds(tx, deltas[:offset], roundTotals[1:offset+1], protos[1:offset+1])
		if err != nil {
			return err
		}

		err = au.accountsUpdateBalances(deltas, offset)
		if err != nil {
			return err
		}

		err = updateAccountsRound(tx, dbRound+basics.Round(offset), treeTargetRound)
		if err != nil {
			return err
		}

		if isCatchpointRound {
			trieBalancesHash, err = au.balancesTrie.RootHash()
			if err != nil {
				return
			}
		}
		return nil
	}, &au.accountsMu)

	if err != nil {
		au.balancesTrie = nil
		au.log.Warnf("unable to advance account snapshot: %v", err)
		return
	}

	if isCatchpointRound {
		catchpointLabel, err = au.accountsCreateCatchpointLabel(dbRound+basics.Round(offset)+lookback, roundTotals[offset], committedRoundDigest, trieBalancesHash)
		if err != nil {
			au.log.Warnf("commitRound : unable to create a catchpoint label: %v", err)
		}
	}
	if au.balancesTrie != nil {
		_, err = au.balancesTrie.Evict(false)
		if err != nil {
			au.log.Warnf("merkle trie failed to evict: %v", err)
		}
	}

	if isCatchpointRound && catchpointLabel != "" {
		au.lastCatchpointLabel = catchpointLabel
	}
	updatingBalancesDuration := time.Now().Sub(beforeUpdatingBalancesTime)

	// Drop reference counts to modified accounts, and evict them
	// from in-memory cache when no references remain.
	for addr, cnt := range flushcount {
		macct, ok := au.accounts[addr]
		if !ok {
			au.log.Panicf("inconsistency: flushed %d changes to %s, but not in au.accounts", cnt, addr)
		}

		if cnt > macct.ndeltas {
			au.log.Panicf("inconsistency: flushed %d changes to %s, but au.accounts had %d", cnt, addr, macct.ndeltas)
		}

		macct.ndeltas -= cnt
		if macct.ndeltas == 0 {
			delete(au.accounts, addr)
		} else {
			au.accounts[addr] = macct
		}
	}

	for cidx, cnt := range creatableFlushcount {
		mcreat, ok := au.creatables[cidx]
		if !ok {
			au.log.Panicf("inconsistency: flushed %d changes to creatable %d, but not in au.creatables", cnt, cidx)
		}

		if cnt > mcreat.ndeltas {
			au.log.Panicf("inconsistency: flushed %d changes to creatable %d, but au.creatables had %d", cnt, cidx, mcreat.ndeltas)
		}

		mcreat.ndeltas -= cnt
		if mcreat.ndeltas == 0 {
			delete(au.creatables, cidx)
		} else {
			au.creatables[cidx] = mcreat
		}
	}

	au.deltas = au.deltas[offset:]
	au.deltasAccum = au.deltasAccum[offset:]
	au.roundDigest = au.roundDigest[offset:]
	au.protos = au.protos[offset:]
	au.roundTotals = au.roundTotals[offset:]
	au.creatableDeltas = au.creatableDeltas[offset:]
	au.dbRound = newBase
	au.lastFlushTime = flushTime

	au.accountsMu.Unlock()

	if isCatchpointRound && au.archivalLedger && catchpointLabel != "" {
		// generate the catchpoint file. This need to be done inline so that it will block any new accounts that from being written.
		// the generateCatchpoint expects that the accounts data would not be modified in the background during it's execution.
		au.generateCatchpoint(basics.Round(offset)+dbRound+lookback, catchpointLabel, committedRoundDigest, updatingBalancesDuration)
	}

}

// latest returns the latest round
func (au *accountUpdates) latest() basics.Round {
	return au.dbRound + basics.Round(len(au.deltas))
}

// generateCatchpoint generates a single catchpoint file
func (au *accountUpdates) generateCatchpoint(committedRound basics.Round, label string, committedRoundDigest crypto.Digest, updatingBalancesDuration time.Duration) {
	beforeGeneratingCatchpointTime := time.Now()
	catchpointGenerationStats := telemetryspec.CatchpointGenerationEventDetails{
		BalancesWriteTime: uint64(updatingBalancesDuration.Nanoseconds()),
	}

	// the retryCatchpointCreation is used to repeat the catchpoint file generation in case the node crashed / aborted during startup
	// before the catchpoint file generation could be completed.
	retryCatchpointCreation := false
	au.log.Debugf("accountUpdates: generateCatchpoint: generating catchpoint for round %d", committedRound)
	defer func() {
		if !retryCatchpointCreation {
			// clear the writingCatchpoint flag
			_, err := au.accountsq.writeCatchpointStateUint64(context.Background(), catchpointStateWritingCatchpoint, uint64(0))
			if err != nil {
				au.log.Warnf("accountUpdates: generateCatchpoint unable to clear catchpoint state '%s' for round %d: %v", catchpointStateWritingCatchpoint, committedRound, err)
			}
		}
	}()

	_, err := au.accountsq.writeCatchpointStateUint64(context.Background(), catchpointStateWritingCatchpoint, uint64(committedRound))
	if err != nil {
		au.log.Warnf("accountUpdates: generateCatchpoint unable to write catchpoint state '%s' for round %d: %v", catchpointStateWritingCatchpoint, committedRound, err)
		return
	}

	relCatchpointFileName := filepath.Join("catchpoints", catchpointRoundToPath(committedRound))
	absCatchpointFileName := filepath.Join(au.dbDirectory, relCatchpointFileName)

	more := true
	const shortChunkExecutionDuration = 50 * time.Millisecond
	const longChunkExecutionDuration = 1 * time.Second
	var chunkExecutionDuration time.Duration
	select {
	case <-au.catchpointSlowWriting:
		chunkExecutionDuration = longChunkExecutionDuration
	default:
		chunkExecutionDuration = shortChunkExecutionDuration
	}

	var catchpointWriter *catchpointWriter
	err = au.dbs.rdb.Atomic(func(ctx context.Context, tx *sql.Tx) (err error) {
		catchpointWriter = makeCatchpointWriter(au.ctx, absCatchpointFileName, tx, committedRound, committedRoundDigest, label)
		for more {
			stepCtx, stepCancelFunction := context.WithTimeout(au.ctx, chunkExecutionDuration)
			writeStepStartTime := time.Now()
			more, err = catchpointWriter.WriteStep(stepCtx)
			// accumulate the actual time we've spent writing in this step.
			catchpointGenerationStats.CPUTime += uint64(time.Now().Sub(writeStepStartTime).Nanoseconds())
			stepCancelFunction()
			if more && err == nil {
				// we just wrote some data, but there is more to be written.
				// go to sleep for while.
				// before going to sleep, extend the transaction timeout so that we won't get warnings:
				db.ResetTransactionWarnDeadline(ctx, tx, time.Now().Add(1*time.Second))
				select {
				case <-time.After(100 * time.Millisecond):
					// increase the time slot allocated for writing the catchpoint, but stop when we get to the longChunkExecutionDuration limit.
					// this would allow the catchpoint writing speed to ramp up while still leaving some cpu available.
					chunkExecutionDuration *= 2
					if chunkExecutionDuration > longChunkExecutionDuration {
						chunkExecutionDuration = longChunkExecutionDuration
					}
				case <-au.ctx.Done():
					retryCatchpointCreation = true
					err2 := catchpointWriter.Abort()
					if err2 != nil {
						return fmt.Errorf("error removing catchpoint file : %v", err2)
					}
					return nil
				case <-au.catchpointSlowWriting:
					chunkExecutionDuration = longChunkExecutionDuration
				}
			}
			if err != nil {
				err = fmt.Errorf("unable to create catchpoint : %v", err)
				err2 := catchpointWriter.Abort()
				if err2 != nil {
					au.log.Warnf("accountUpdates: generateCatchpoint: error removing catchpoint file : %v", err2)
				}
				return
			}
		}
		return
	})

	if err != nil {
		au.log.Warnf("accountUpdates: generateCatchpoint: %v", err)
		return
	}
	if catchpointWriter == nil {
		au.log.Warnf("accountUpdates: generateCatchpoint: nil catchpointWriter")
		return
	}

	err = au.saveCatchpointFile(committedRound, relCatchpointFileName, catchpointWriter.GetSize(), catchpointWriter.GetCatchpoint())
	if err != nil {
		au.log.Warnf("accountUpdates: generateCatchpoint: unable to save catchpoint: %v", err)
		return
	}
	catchpointGenerationStats.FileSize = uint64(catchpointWriter.GetSize())
	catchpointGenerationStats.WritingDuration = uint64(time.Now().Sub(beforeGeneratingCatchpointTime).Nanoseconds())
	catchpointGenerationStats.AccountsCount = catchpointWriter.GetTotalAccounts()
	catchpointGenerationStats.CatchpointLabel = catchpointWriter.GetCatchpoint()
	au.log.EventWithDetails(telemetryspec.Accounts, telemetryspec.CatchpointGenerationEvent, catchpointGenerationStats)
	au.log.With("writingDuration", catchpointGenerationStats.WritingDuration).
		With("CPUTime", catchpointGenerationStats.CPUTime).
		With("balancesWriteTime", catchpointGenerationStats.BalancesWriteTime).
		With("accountsCount", catchpointGenerationStats.AccountsCount).
		With("fileSize", catchpointGenerationStats.FileSize).
		With("catchpointLabel", catchpointGenerationStats.CatchpointLabel).
		Infof("Catchpoint file was generated")
}

// catchpointRoundToPath calculate the catchpoint file path for a given round
func catchpointRoundToPath(rnd basics.Round) string {
	irnd := int64(rnd) / 256
	outStr := ""
	for irnd > 0 {
		outStr = filepath.Join(outStr, fmt.Sprintf("%02x", irnd%256))
		irnd = irnd / 256
	}
	outStr = filepath.Join(outStr, strconv.FormatInt(int64(rnd), 10)+".catchpoint")
	return outStr
}

// saveCatchpointFile stores the provided fileName as the stored catchpoint for the given round.
// after a successfull insert operation to the database, it would delete up to 2 old entries, as needed.
// deleting 2 entries while inserting single entry allow us to adjust the size of the backing storage and have the
// database and storage realign.
func (au *accountUpdates) saveCatchpointFile(round basics.Round, fileName string, fileSize int64, catchpoint string) (err error) {
	if au.catchpointFileHistoryLength != 0 {
		err = au.accountsq.storeCatchpoint(context.Background(), round, fileName, catchpoint, fileSize)
		if err != nil {
			au.log.Warnf("accountUpdates: saveCatchpoint: unable to save catchpoint: %v", err)
			return
		}
	} else {
		err = os.Remove(fileName)
		if err != nil {
			au.log.Warnf("accountUpdates: saveCatchpoint: unable to remove file (%s): %v", fileName, err)
			return
		}
	}
	if au.catchpointFileHistoryLength == -1 {
		return
	}
	var filesToDelete map[basics.Round]string
	filesToDelete, err = au.accountsq.getOldestCatchpointFiles(context.Background(), 2, au.catchpointFileHistoryLength)
	if err != nil {
		return fmt.Errorf("unable to delete catchpoint file, getOldestCatchpointFiles failed : %v", err)
	}
	for round, fileToDelete := range filesToDelete {
		absCatchpointFileName := filepath.Join(au.dbDirectory, fileToDelete)
		err = os.Remove(absCatchpointFileName)
		if err == nil || os.IsNotExist(err) {
			// it's ok if the file doesn't exist. just remove it from the database and we'll be good to go.
			err = nil
		} else {
			// we can't delete the file, abort -
			return fmt.Errorf("unable to delete old catchpoint file '%s' : %v", absCatchpointFileName, err)
		}
		err = au.accountsq.storeCatchpoint(context.Background(), round, "", "", 0)
		if err != nil {
			return fmt.Errorf("unable to delete old catchpoint entry '%s' : %v", fileToDelete, err)
		}
	}
	return
}

// the vacuumDatabase performs a full vacuum of the accounts database.
func (au *accountUpdates) vacuumDatabase(ctx context.Context) (err error) {
	if !au.vacuumOnStartup {
		return
	}

	startTime := time.Now()
	vacuumExitCh := make(chan struct{}, 1)
	vacuumLoggingAbort := sync.WaitGroup{}
	vacuumLoggingAbort.Add(1)
	// vacuuming the database can take a while. A long while. We want to have a logging function running in a separate go-routine that would log the progress to the log file.
	// also, when we're done vacuuming, we should sent an event notifying of the total time it took to vacuum the database.
	go func() {
		defer vacuumLoggingAbort.Done()
		au.log.Infof("Vacuuming accounts database started")
		for {
			select {
			case <-time.After(5 * time.Second):
				au.log.Infof("Vacuuming accounts database in progress")
			case <-vacuumExitCh:
				return
			}
		}
	}()

	vacuumStats, err := au.dbs.wdb.Vacuum(ctx)
	close(vacuumExitCh)
	vacuumLoggingAbort.Wait()

	if err != nil {
		au.log.Warnf("Vacuuming account database failed : %v", err)
		return err
	}
	vacuumElapsedTime := time.Now().Sub(startTime)

	au.log.Infof("Vacuuming accounts database completed within %v, reducing number of pages from %d to %d and size from %d to %d", vacuumElapsedTime, vacuumStats.PagesBefore, vacuumStats.PagesAfter, vacuumStats.SizeBefore, vacuumStats.SizeAfter)

	vacuumTelemetryStats := telemetryspec.BalancesAccountVacuumEventDetails{
		VacuumTimeNanoseconds:  vacuumElapsedTime.Nanoseconds(),
		BeforeVacuumPageCount:  vacuumStats.PagesBefore,
		AfterVacuumPageCount:   vacuumStats.PagesAfter,
		BeforeVacuumSpaceBytes: vacuumStats.SizeBefore,
		AfterVacuumSpaceBytes:  vacuumStats.SizeAfter,
	}

	au.log.EventWithDetails(telemetryspec.Accounts, telemetryspec.BalancesAccountVacuumEvent, vacuumTelemetryStats)
	return
}<|MERGE_RESOLUTION|>--- conflicted
+++ resolved
@@ -940,6 +940,12 @@
 				dbVersion, err = au.upgradeDatabaseSchema2(ctx, tx)
 				if err != nil {
 					au.log.Warnf("accountsInitialize failed to upgrade accounts database (ledger.tracker.sqlite) from schema 2 : %v", err)
+					return 0, err
+				}
+			case 3:
+				dbVersion, err = au.upgradeDatabaseSchema3(ctx, tx)
+				if err != nil {
+					au.log.Warnf("accountsInitialize failed to upgrade accounts database (ledger.tracker.sqlite) from schema 3 : %v", err)
 					return 0, err
 				}
 			default:
@@ -1161,15 +1167,6 @@
 	return 2, nil
 }
 
-<<<<<<< HEAD
-// upgradeDatabaseSchema2 upgrades the database schema from version 2 to version 3,
-// adding the normalizedonlinebalance column to the accountbase table.
-func (au *accountUpdates) upgradeDatabaseSchema2(ctx context.Context, tx *sql.Tx) (updatedDBVersion int32, err error) {
-	err = accountsAddNormalizedBalance(tx, au.ledger.GenesisProto())
-	if err != nil {
-		return 0, err
-	}
-=======
 // upgradeDatabaseSchema2 upgrades the database schema from version 2 to version 3
 //
 // This upgrade only enables the database vacuuming which will take place once the upgrade process is complete.
@@ -1178,7 +1175,6 @@
 //
 func (au *accountUpdates) upgradeDatabaseSchema2(ctx context.Context, tx *sql.Tx) (updatedDBVersion int32, err error) {
 	au.vacuumOnStartup = true
->>>>>>> 93bd69cd
 
 	// update version
 	_, err = db.SetUserVersion(ctx, tx, 3)
@@ -1186,6 +1182,22 @@
 		return 0, fmt.Errorf("accountsInitialize unable to update database schema version from 2 to 3: %v", err)
 	}
 	return 3, nil
+}
+
+// upgradeDatabaseSchema3 upgrades the database schema from version 3 to version 4,
+// adding the normalizedonlinebalance column to the accountbase table.
+func (au *accountUpdates) upgradeDatabaseSchema3(ctx context.Context, tx *sql.Tx) (updatedDBVersion int32, err error) {
+	err = accountsAddNormalizedBalance(tx, au.ledger.GenesisProto())
+	if err != nil {
+		return 0, err
+	}
+
+	// update version
+	_, err = db.SetUserVersion(ctx, tx, 4)
+	if err != nil {
+		return 0, fmt.Errorf("accountsInitialize unable to update database schema version from 3 to 4: %v", err)
+	}
+	return 4, nil
 }
 
 // deleteStoredCatchpoints iterates over the storedcatchpoints table and deletes all the files stored on disk.
