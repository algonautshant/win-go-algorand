--- conflicted
+++ resolved
@@ -17,20 +17,6 @@
 set -e
 set -x
 
-<<<<<<< HEAD
-# persistent storage of repo manager scratch space is on EFS
-if [ ! -z "${AWS_EFS_MOUNT}" ]; then
-    if mount|grep -q /data; then
-	echo /data already mounted
-    else
-	sudo mkdir -p /data
-	sudo mount -t nfs4 -o nfsvers=4.1,rsize=1048576,wsize=1048576,hard,timeo=600,retrans=2,noresvport "${AWS_EFS_MOUNT}":/ /data
-	# make environment for release_deb.sh
-	sudo mkdir -p /data/_aptly
-	sudo chown -R ${USER} /data/_aptly
-	export APTLY_DIR=/data/_aptly
-    fi
-=======
 # Anchor our repo root reference location
 REPO_ROOT="$( cd "$(dirname "$0")" ; pwd -P )"/..
 
@@ -38,24 +24,11 @@
 sudo chown -R ${USER} ${GOPATH}
 if [ -f ${REPO_ROOT}/crypto/libsodium-fork/Makefile ]; then
     (cd ${REPO_ROOT}/crypto/libsodium-fork && make distclean)
->>>>>>> ca79887f
 fi
 rm -rf ${REPO_ROOT}/crypto/lib
 
 
-<<<<<<< HEAD
-# a previous docker centos build can leave junk owned by root. chown and clean
-sudo chown -R ${USER} ${GOPATH}
-if [ -f ${GOPATH}/src/github.com/algorand/go-algorand/crypto/libsodium-fork/Makefile ]; then
-    (cd ${GOPATH}/src/github.com/algorand/go-algorand/crypto/libsodium-fork && make distclean)
-fi
-rm -rf ${GOPATH}/src/github.com/algorand/go-algorand/crypto/lib
-
-
-cd ${GOPATH}/src/github.com/algorand/go-algorand
-=======
 cd ${REPO_ROOT}
->>>>>>> ca79887f
 export RELEASE_GENESIS_PROCESS=true
 PLATFORM=$(./scripts/osarchtype.sh)
 PLATFORM_SPLIT=(${PLATFORM//\// })
@@ -94,19 +67,11 @@
 echo ${BUILD_NUMBER} > ./buildnumber.dat
 git add -A
 git commit -m "Build ${BUILD_NUMBER}"
-<<<<<<< HEAD
-git push
-=======
->>>>>>> ca79887f
 export FULLVERSION=$(./scripts/compute_build_number.sh -f)
 
 # a bash user might `source build_env` to manually continue a broken build
 cat <<EOF>${HOME}/build_env
 export RELEASE_GENESIS_PROCESS=${RELEASE_GENESIS_PROCESS}
-<<<<<<< HEAD
-export TRANSITION_TELEMETRY_BUILDS=${TRANSITION_TELEMETRY_BUILDS}
-=======
->>>>>>> ca79887f
 PLATFORM=${PLATFORM}
 OS=${OS}
 ARCH=${ARCH}
@@ -118,10 +83,7 @@
 RSTAMP=${RSTAMP}
 BUILD_NUMBER=${BUILD_NUMBER}
 export FULLVERSION=${FULLVERSION}
-<<<<<<< HEAD
-=======
 DC_IP=${DC_IP}
->>>>>>> ca79887f
 EOF
 # strip leading 'export ' for docker --env-file
 sed 's/^export //g' < ${HOME}/build_env > ${HOME}/build_env_docker
@@ -136,8 +98,6 @@
 export BUILD_DEB=1
 scripts/build_packages.sh "${PLATFORM}"
 
-<<<<<<< HEAD
-=======
 # build docker release package
 cd ${REPO_ROOT}/docker/release
 ./build_algod_docker.sh ${HOME}/node_pkg/node_${CHANNEL}_linux-amd64_${FULLVERSION}.tar.gz
@@ -227,59 +187,12 @@
 
 date "+build_release done building ubuntu %Y%m%d_%H%M%S"
 
->>>>>>> ca79887f
 # Run RPM bulid in Centos7 Docker container
 sg docker "docker build -t algocentosbuild - < ${REPO_ROOT}/scripts/centos-build.Dockerfile"
 
 # cleanup our libsodium build
-<<<<<<< HEAD
-if [ -f ${GOPATH}/src/github.com/algorand/go-algorand/crypto/libsodium-fork/Makefile ]; then
-    (cd ${GOPATH}/src/github.com/algorand/go-algorand/crypto/libsodium-fork && make distclean)
-fi
-rm -rf ${GOPATH}/src/github.com/algorand/go-algorand/crypto/lib
-
-# do the RPM build
-sg docker "docker run --env-file ${HOME}/build_env_docker --mount type=bind,src=${GOPATH}/src,dst=/root/go/src --mount type=bind,src=${HOME},dst=/root/subhome --mount type=bind,src=/usr/local/go,dst=/usr/local/go -a stdout -a stderr algocentosbuild /root/go/src/github.com/algorand/go-algorand/scripts/build_release_centos_docker.sh"
-
-# Tag Source
-
-TAG=${BRANCH}-${FULLVERSION}
-if [ ! -z "${SIGNING_KEY_ADDR}" ]; then
-    git tag -s -u "${SIGNING_KEY_ADDR}" ${TAG} -m "Genesis Timestamp: $(cat ./genesistimestamp.dat)"
-else
-    git tag -s ${TAG} -m "Genesis Timestamp: $(cat ./genesistimestamp.dat)"
-fi
-git push origin ${TAG}
-
-git archive --prefix=algorand-${FULLVERSION}/ "${TAG}" | gzip > ${PKG_ROOT}/algorand_${CHANNEL}_source_${FULLVERSION}.tar.gz
-
-# create *.sig gpg signatures
-cd ${PKG_ROOT}
-for i in *.tar.gz *.deb *.rpm; do
-    gpg --detach-sign "${i}"
-done
-HASHFILE=hashes_${CHANNEL}_${OS}_${ARCH}_${FULLVERSION}
-rm -f "${HASHFILE}"
-touch "${HASHFILE}"
-md5sum *.tar.gz *.deb *.rpm >> "${HASHFILE}"
-shasum -a 256 *.tar.gz *.deb *.rpm >> "${HASHFILE}"
-shasum -a 512 *.tar.gz *.deb *.rpm >> "${HASHFILE}"
-gpg --detach-sign "${HASHFILE}"
-gpg --clearsign "${HASHFILE}"
-
-echo RSTAMP=${RSTAMP} > "${HOME}/rstamp"
-if [ ! -z "${S3_PREFIX}" ]; then
-    aws s3 sync --quiet --exclude dev\* --exclude master\* --exclude nightly\* --exclude stable\* --acl public-read ./ ${S3_PREFIX}/${CHANNEL}/${RSTAMP}_${FULLVERSION}/
-fi
-
-# copy .rpm file to intermediate yum repo scratch space, actual publish manually later
-if [ ! -d /data/yumrepo ]; then
-    sudo mkdir -p /data/yumrepo
-    sudo chown ${USER} /data/yumrepo
-=======
 if [ -f ${REPO_ROOT}/crypto/libsodium-fork/Makefile ]; then
     (cd ${REPO_ROOT}/crypto/libsodium-fork && make distclean)
->>>>>>> ca79887f
 fi
 rm -rf ${REPO_ROOT}/crypto/lib
 
@@ -288,31 +201,6 @@
 sudo rm -rf ${HOME}/dummyrepo
 mkdir -p ${HOME}/dummyrepo
 
-<<<<<<< HEAD
-go version:
-EOF
-go version >>"${STATUSFILE}"
-cat <<EOF>>"${STATUSFILE}"
-
-go env:
-EOF
-go env >>"${STATUSFILE}"
-cat <<EOF>>"${STATUSFILE}"
-
-build_env:
-EOF
-cat <${HOME}/build_env>>"${STATUSFILE}"
-cat <<EOF>>"${STATUSFILE}"
-
-dpkg-l:
-EOF
-dpkg -l >>"${STATUSFILE}"
-gpg --clearsign "${STATUSFILE}"
-gzip "${STATUSFILE}.asc"
-if [ ! -z "${S3_PREFIX_BUILDLOG}" ]; then
-    aws s3 cp --quiet "${STATUSFILE}.asc.gz" "${S3_PREFIX_BUILDLOG}/${RSTAMP}/${STATUSFILE}.asc.gz"
-fi
-=======
 cat <<EOF>${HOME}/dummyrepo/algodummy.repo
 [algodummy]
 name=Algorand
@@ -323,7 +211,6 @@
 EOF
 (cd ${HOME}/dummyrepo && python3 ${REPO_ROOT}/scripts/httpd.py --pid ${HOME}/phttpd.pid) &
 trap ${REPO_ROOT}/scripts/kill_httpd.sh 0
->>>>>>> ca79887f
 
 sg docker "docker run --rm --env-file ${HOME}/build_env_docker --mount type=bind,src=${HOME}/.gnupg/S.gpg-agent,dst=/S.gpg-agent --mount type=bind,src=${HOME}/dummyrepo,dst=/dummyrepo --mount type=bind,src=${HOME}/docker_test_resources,dst=/stuff --mount type=bind,src=${GOPATH}/src,dst=/root/go/src --mount type=bind,src=${HOME},dst=/root/subhome --mount type=bind,src=/usr/local/go,dst=/usr/local/go algocentosbuild /root/go/src/github.com/algorand/go-algorand/scripts/build_release_centos_docker.sh"
 
